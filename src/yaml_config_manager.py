# *-* encoding: utf-8 *-*
from pathlib import Path
from typing import Any, Dict, List, Optional

import yaml


class YamlConfigManager:
    """
    YamlConfigManager class

    Handles loading and accessing properties from YAML config files.

    Provides a simple interface for loading YAML configuration files
    and accessing nested properties using dot notation or key sequences
    """

    def __init__(self, file_path: Path):
        """Initialize the YAML configuration
        :param file_path: Path to the YAML configuration file_path
        :raises:
            TypeError: If a file path is not a Path object.
            ValueError: If the YAML file cannot be loaded.
        """
        if not isinstance(file_path, Path):
            raise TypeError("file_path must be a Path object")

        self._config_file: Path = file_path
        self._config: Dict[str, Any] = self._load_config()

    def _load_config(self) -> dict[str, Any]:
        """Loads the configuration from the config file.
        :return: Dictionary containing the configuration
        :raise:
            FileNotFoundError: If the configuration file does not exist.
            ValueError: If there's an error parsing the YAML file.
        """
        if not self._config_file.exists():
            raise FileNotFoundError(
                f"Configuration file not found: {self._config_file}"
            )

        try:
            with open(self._config_file, "r") as stream:
                return yaml.safe_load(stream)
        except yaml.YAMLError as exc:
            raise ValueError(f"Error while loading config file: {exc}")

    def get_property(self, *keys, default: Optional[Any] = None) -> Any:
        """Get a property from the configuration using a sequence of keys.
           Traverses the configuration dictionary using the provided keys.
        :param default: Value to return if the property is not found.
            If not provided, a ValueError will be raised.
        :return: The requested configuration value.
        :raise:
<<<<<<< HEAD
            ValueError: If the key path does not exist, and no default is provided.
=======
            ValueError: If the key path doesnot exist and no default is provided.
        :example:
        >>> config.get_property("google", "scope")
>>>>>>> f8dd134d
        """
        if not keys:
            return self._config

        value: Dict[str, Any] = self._config

        for key in keys:
            try:
                value = value[key]
            except (KeyError, TypeError):
                if default is not None:
                    return default
                raise ValueError(
                    f"Property not found at path: {'.'.join(str(key) for key in keys)}"
                )
        return value

<<<<<<< HEAD
    def get(self, property_path: str, default: Optional[Any] = None) -> Any:
        """Get a property using a dot notation path.
        :param property_path: Dot-separated path to the property(e.j., "database.host")
        :param default: Value to return if the property is not found.
            If not provided, a ValueError will be raised.
        :return: The requested configuration value.
        """
        keys: List[str] = property_path.split(".")
        return self.get_property(*keys, default=default)

=======
>>>>>>> f8dd134d
    def reload(self) -> None:
        """Reload the configuration file.
        Useful when the configuration file has been modified.
        :raise ValueError: If there's an error, load the configuration.
        """
        self._config: Dict[str, Any] = self._load_config()<|MERGE_RESOLUTION|>--- conflicted
+++ resolved
@@ -53,13 +53,9 @@
             If not provided, a ValueError will be raised.
         :return: The requested configuration value.
         :raise:
-<<<<<<< HEAD
             ValueError: If the key path does not exist, and no default is provided.
-=======
-            ValueError: If the key path doesnot exist and no default is provided.
         :example:
         >>> config.get_property("google", "scope")
->>>>>>> f8dd134d
         """
         if not keys:
             return self._config
@@ -77,7 +73,6 @@
                 )
         return value
 
-<<<<<<< HEAD
     def get(self, property_path: str, default: Optional[Any] = None) -> Any:
         """Get a property using a dot notation path.
         :param property_path: Dot-separated path to the property(e.j., "database.host")
@@ -88,8 +83,6 @@
         keys: List[str] = property_path.split(".")
         return self.get_property(*keys, default=default)
 
-=======
->>>>>>> f8dd134d
     def reload(self) -> None:
         """Reload the configuration file.
         Useful when the configuration file has been modified.
